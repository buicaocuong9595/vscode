/*---------------------------------------------------------------------------------------------
 *  Copyright (c) Microsoft Corporation. All rights reserved.
 *  Licensed under the MIT License. See License.txt in the project root for license information.
 *--------------------------------------------------------------------------------------------*/
'use strict';

import URI from 'vs/base/common/uri';
import {IEditorOptions} from 'vs/editor/common/editorCommon';
import {EncodingMode, EditorInput, IFileEditorInput, IWorkbenchEditorConfiguration} from 'vs/workbench/common/editor';
import {IFilesConfiguration} from 'vs/platform/files/common/files';
import {FileStat} from 'vs/workbench/parts/files/common/explorerViewModel';
import {RawContextKey} from 'vs/platform/contextkey/common/contextkey';

/**
 * Explorer viewlet id.
 */
export const VIEWLET_ID = 'workbench.view.explorer';

export const ExplorerViewletVisible = new RawContextKey<boolean>('explorerViewletVisible', true);

/**
 * File editor input id.
 */
export const FILE_EDITOR_INPUT_ID = 'workbench.editors.files.fileEditorInput';

/**
 * Text file editor id.
 */
export const TEXT_FILE_EDITOR_ID = 'workbench.editors.files.textFileEditor';

/**
 * Binary file editor id.
 */
export const BINARY_FILE_EDITOR_ID = 'workbench.editors.files.binaryFileEditor';

/**
 * API class to denote file editor inputs. Internal implementation is provided.
 *
 * Note: This class is not intended to be instantiated.
 */
export abstract class FileEditorInput extends EditorInput implements IFileEditorInput {

	public abstract setResource(resource: URI): void;

	public abstract getResource(): URI;

	public abstract setPreferredEncoding(encoding: string): void;

	public abstract setEncoding(encoding: string, mode: EncodingMode): void;

	public abstract getEncoding(): string;
}

export interface IFilesConfiguration extends IFilesConfiguration, IWorkbenchEditorConfiguration {
	explorer: {
		openEditors: {
			visible: number;
			dynamicHeight: boolean;
		};
		autoReveal: boolean;
		enableDragAndDrop: boolean;
	};
	editor: IEditorOptions;
}

export interface IFileResource {
	resource: URI;
	isDirectory: boolean;
}

/**
 * Helper to get a file resource from an object.
 */
export function asFileResource(obj: any): IFileResource {
	if (obj instanceof FileStat) {
		const stat = <FileStat>obj;

		return {
			resource: stat.resource,
			isDirectory: stat.isDirectory
		};
	}

	return null;
<<<<<<< HEAD
}

/**
 * The save error handler can be installed on the text text file editor model to install code that executes when save errors occur.
 */
export interface ISaveErrorHandler {

	/**
	 * Called whenever a save fails.
	 */
	onSaveError(error: any, model: ITextFileEditorModel): void;
}

export interface ISaveParticipant {

	/**
	 * Participate in a save of a model. Allows to change the model before it is being saved to disk.
	 */
	participate(model: ITextFileEditorModel, env: { isAutoSaved: boolean }): TPromise<any>;
}

/**
 * States the text text file editor model can be in.
 */
export enum ModelState {
	SAVED,
	DIRTY,
	PENDING_SAVE,
	CONFLICT,
	ERROR
}

/**
 * Local file change events are being emitted when a file is added, removed, moved or its contents got updated. These events
 * are being emitted from within the workbench and are not reflecting the truth on the disk file system. For that, please
 * use FileChangesEvent instead.
 */
export class LocalFileChangeEvent extends PropertyChangeEvent {

	constructor(before?: IFileStat, after?: IFileStat, originalEvent?: BaseEvent) {
		super(null, before, after, originalEvent);
	}

	/**
	 * Returns the meta information of the file before the event occurred or null if the file is new.
	 */
	public getBefore(): IFileStat {
		return this.oldValue;
	}

	/**
	 * Returns the meta information of the file after the event occurred or null if the file got deleted.
	 */
	public getAfter(): IFileStat {
		return this.newValue;
	}

	/**
	 * Indicates if the file was added as a new file.
	 */
	public gotAdded(): boolean {
		return !this.oldValue && !!this.newValue;
	}

	/**
	 * Indicates if the file was moved to a different path.
	 */
	public gotMoved(): boolean {
		return !!this.oldValue && !!this.newValue && this.oldValue.resource.toString() !== this.newValue.resource.toString();
	}

	/**
	 * Indicates if the files metadata was updated.
	 */
	public gotUpdated(): boolean {
		return !!this.oldValue && !!this.newValue && !this.gotMoved() && this.oldValue !== this.newValue;
	}

	/**
	 * Indicates if the file was deleted.
	 */
	public gotDeleted(): boolean {
		return !!this.oldValue && !this.newValue;
	}
}

export enum StateChange {
	DIRTY,
	SAVING,
	SAVE_ERROR,
	SAVED,
	REVERTED,
	ENCODING
}

export class TextFileModelChangeEvent {
	private _resource: URI;
	private _kind: StateChange;

	constructor(model: ITextFileEditorModel, kind: StateChange) {
		this._resource = model.getResource();
		this._kind = kind;
	}

	public get resource(): URI {
		return this._resource;
	}

	public get kind(): StateChange {
		return this._kind;
	}
}

export const TEXT_FILE_SERVICE_ID = 'textFileService';

export interface ITextFileOperationResult {
	results: IResult[];
}

export interface IResult {
	source: URI;
	target?: URI;
	success?: boolean;
}

export interface IAutoSaveConfiguration {
	autoSaveDelay: number;
	autoSaveFocusChange: boolean;
	autoSaveApplicationChange: boolean;
}

export enum AutoSaveMode {
	OFF,
	AFTER_SHORT_DELAY,
	AFTER_LONG_DELAY,
	ON_FOCUS_CHANGE,
	ON_WINDOW_CHANGE
}

export interface IFileEditorDescriptor extends IEditorDescriptor {
	getMimeTypes(): string[];
}

export const ITextFileService = createDecorator<ITextFileService>(TEXT_FILE_SERVICE_ID);

export interface IRawTextContent extends IBaseStat {

	/**
	 * The line grouped content of a text file.
	 */
	value: IRawText;

	/**
	 * The line grouped logical hash of a text file.
	 */
	valueLogicalHash: string;

	/**
	 * The encoding of the content if known.
	 */
	encoding: string;
}

export interface ITextFileEditorModelManager {

	onModelDirty: Event<TextFileModelChangeEvent>;
	onModelSaveError: Event<TextFileModelChangeEvent>;
	onModelSaved: Event<TextFileModelChangeEvent>;
	onModelReverted: Event<TextFileModelChangeEvent>;
	onModelEncodingChanged: Event<TextFileModelChangeEvent>;

	get(resource: URI): ITextFileEditorModel;

	getAll(resource?: URI): ITextFileEditorModel[];

	loadOrCreate(resource: URI, preferredEncoding: string, refresh?: boolean): TPromise<ITextEditorModel>;
}

export interface ITextFileEditorModel extends ITextEditorModel, IEncodingSupport {

	onDidStateChange: Event<StateChange>;

	getResource(): URI;

	getLastSaveAttemptTime(): number;

	getLastModifiedTime(): number;

	getState(): ModelState;

	updatePreferredEncoding(encoding: string): void;

	save(overwriteReadonly?: boolean, overwriteEncoding?: boolean): TPromise<void>;

	revert(): TPromise<void>;

	setConflictResolutionMode();

	getValue(): string;

	isDirty(): boolean;

	isResolved(): boolean;

	isDisposed(): boolean;
}

export interface ISaveOptions {

	/**
	 * Save the file on disk even if not dirty. If the file is not dirty, it will be touched
	 * so that mtime and atime are updated. This helps to trigger external file watchers.
	 */
	force: boolean;
}

export interface ITextFileService extends IDisposable {
	_serviceBrand: any;
	onAutoSaveConfigurationChange: Event<IAutoSaveConfiguration>;
	onFilesAssociationChange: Event<void>;

	/**
	 * Access to the manager of text file editor models providing further methods to work with them.
	 */
	models: ITextFileEditorModelManager;

	/**
	 * Resolve the contents of a file identified by the resource.
	 */
	resolveTextContent(resource: URI, options?: IResolveContentOptions): TPromise<IRawTextContent>;

	/**
	 * A resource is dirty if it has unsaved changes or is an untitled file not yet saved.
	 *
	 * @param resource the resource to check for being dirty. If it is not specified, will check for
	 * all dirty resources.
	 */
	isDirty(resource?: URI): boolean;

	/**
	 * Returns all resources that are currently dirty matching the provided resources or all dirty resources.
	 *
	 * @param resources the resources to check for being dirty. If it is not specified, will check for
	 * all dirty resources.
	 */
	getDirty(resources?: URI[]): URI[];

	/**
	 * Saves the resource.
	 *
	 * @param resource the resource to save
	 * @return true iff the resource was saved.
	 */
	save(resource: URI, options?: ISaveOptions): TPromise<boolean>;

	/**
	 * Saves the provided resource asking the user for a file name.
	 *
	 * @param resource the resource to save as.
	 * @return true iff the file was saved.
	 */
	saveAs(resource: URI, targetResource?: URI): TPromise<URI>;

	/**
	 * Saves the set of resources and returns a promise with the operation result.
	 *
	 * @param resources can be null to save all.
	 * @param includeUntitled to save all resources and optionally exclude untitled ones.
	 */
	saveAll(includeUntitled?: boolean): TPromise<ITextFileOperationResult>;
	saveAll(resources: URI[]): TPromise<ITextFileOperationResult>;

	/**
	 * Reverts the provided resource.
	 *
	 * @param resource the resource of the file to revert.
	 * @param force to force revert even when the file is not dirty
	 */
	revert(resource: URI, force?: boolean): TPromise<boolean>;

	/**
	 * Reverts all the provided resources and returns a promise with the operation result.
	 *
	 * @param force to force revert even when the file is not dirty
	 */
	revertAll(resources?: URI[], force?: boolean): TPromise<ITextFileOperationResult>;

	/**
	 * Brings up the confirm dialog to either save, don't save or cancel.
	 *
	 * @param resources the resources of the files to ask for confirmation or null if
	 * confirming for all dirty resources.
	 */
	confirmSave(resources?: URI[]): ConfirmResult;

	// TODO: Doc
	backup(resource: URI): void;

	/**
	 * Convinient fast access to the current auto save mode.
	 */
	getAutoSaveMode(): AutoSaveMode;

	/**
	 * Convinient fast access to the raw configured auto save settings.
	 */
	getAutoSaveConfiguration(): IAutoSaveConfiguration;
=======
>>>>>>> 61328fd6
}<|MERGE_RESOLUTION|>--- conflicted
+++ resolved
@@ -82,314 +82,4 @@
 	}
 
 	return null;
-<<<<<<< HEAD
-}
-
-/**
- * The save error handler can be installed on the text text file editor model to install code that executes when save errors occur.
- */
-export interface ISaveErrorHandler {
-
-	/**
-	 * Called whenever a save fails.
-	 */
-	onSaveError(error: any, model: ITextFileEditorModel): void;
-}
-
-export interface ISaveParticipant {
-
-	/**
-	 * Participate in a save of a model. Allows to change the model before it is being saved to disk.
-	 */
-	participate(model: ITextFileEditorModel, env: { isAutoSaved: boolean }): TPromise<any>;
-}
-
-/**
- * States the text text file editor model can be in.
- */
-export enum ModelState {
-	SAVED,
-	DIRTY,
-	PENDING_SAVE,
-	CONFLICT,
-	ERROR
-}
-
-/**
- * Local file change events are being emitted when a file is added, removed, moved or its contents got updated. These events
- * are being emitted from within the workbench and are not reflecting the truth on the disk file system. For that, please
- * use FileChangesEvent instead.
- */
-export class LocalFileChangeEvent extends PropertyChangeEvent {
-
-	constructor(before?: IFileStat, after?: IFileStat, originalEvent?: BaseEvent) {
-		super(null, before, after, originalEvent);
-	}
-
-	/**
-	 * Returns the meta information of the file before the event occurred or null if the file is new.
-	 */
-	public getBefore(): IFileStat {
-		return this.oldValue;
-	}
-
-	/**
-	 * Returns the meta information of the file after the event occurred or null if the file got deleted.
-	 */
-	public getAfter(): IFileStat {
-		return this.newValue;
-	}
-
-	/**
-	 * Indicates if the file was added as a new file.
-	 */
-	public gotAdded(): boolean {
-		return !this.oldValue && !!this.newValue;
-	}
-
-	/**
-	 * Indicates if the file was moved to a different path.
-	 */
-	public gotMoved(): boolean {
-		return !!this.oldValue && !!this.newValue && this.oldValue.resource.toString() !== this.newValue.resource.toString();
-	}
-
-	/**
-	 * Indicates if the files metadata was updated.
-	 */
-	public gotUpdated(): boolean {
-		return !!this.oldValue && !!this.newValue && !this.gotMoved() && this.oldValue !== this.newValue;
-	}
-
-	/**
-	 * Indicates if the file was deleted.
-	 */
-	public gotDeleted(): boolean {
-		return !!this.oldValue && !this.newValue;
-	}
-}
-
-export enum StateChange {
-	DIRTY,
-	SAVING,
-	SAVE_ERROR,
-	SAVED,
-	REVERTED,
-	ENCODING
-}
-
-export class TextFileModelChangeEvent {
-	private _resource: URI;
-	private _kind: StateChange;
-
-	constructor(model: ITextFileEditorModel, kind: StateChange) {
-		this._resource = model.getResource();
-		this._kind = kind;
-	}
-
-	public get resource(): URI {
-		return this._resource;
-	}
-
-	public get kind(): StateChange {
-		return this._kind;
-	}
-}
-
-export const TEXT_FILE_SERVICE_ID = 'textFileService';
-
-export interface ITextFileOperationResult {
-	results: IResult[];
-}
-
-export interface IResult {
-	source: URI;
-	target?: URI;
-	success?: boolean;
-}
-
-export interface IAutoSaveConfiguration {
-	autoSaveDelay: number;
-	autoSaveFocusChange: boolean;
-	autoSaveApplicationChange: boolean;
-}
-
-export enum AutoSaveMode {
-	OFF,
-	AFTER_SHORT_DELAY,
-	AFTER_LONG_DELAY,
-	ON_FOCUS_CHANGE,
-	ON_WINDOW_CHANGE
-}
-
-export interface IFileEditorDescriptor extends IEditorDescriptor {
-	getMimeTypes(): string[];
-}
-
-export const ITextFileService = createDecorator<ITextFileService>(TEXT_FILE_SERVICE_ID);
-
-export interface IRawTextContent extends IBaseStat {
-
-	/**
-	 * The line grouped content of a text file.
-	 */
-	value: IRawText;
-
-	/**
-	 * The line grouped logical hash of a text file.
-	 */
-	valueLogicalHash: string;
-
-	/**
-	 * The encoding of the content if known.
-	 */
-	encoding: string;
-}
-
-export interface ITextFileEditorModelManager {
-
-	onModelDirty: Event<TextFileModelChangeEvent>;
-	onModelSaveError: Event<TextFileModelChangeEvent>;
-	onModelSaved: Event<TextFileModelChangeEvent>;
-	onModelReverted: Event<TextFileModelChangeEvent>;
-	onModelEncodingChanged: Event<TextFileModelChangeEvent>;
-
-	get(resource: URI): ITextFileEditorModel;
-
-	getAll(resource?: URI): ITextFileEditorModel[];
-
-	loadOrCreate(resource: URI, preferredEncoding: string, refresh?: boolean): TPromise<ITextEditorModel>;
-}
-
-export interface ITextFileEditorModel extends ITextEditorModel, IEncodingSupport {
-
-	onDidStateChange: Event<StateChange>;
-
-	getResource(): URI;
-
-	getLastSaveAttemptTime(): number;
-
-	getLastModifiedTime(): number;
-
-	getState(): ModelState;
-
-	updatePreferredEncoding(encoding: string): void;
-
-	save(overwriteReadonly?: boolean, overwriteEncoding?: boolean): TPromise<void>;
-
-	revert(): TPromise<void>;
-
-	setConflictResolutionMode();
-
-	getValue(): string;
-
-	isDirty(): boolean;
-
-	isResolved(): boolean;
-
-	isDisposed(): boolean;
-}
-
-export interface ISaveOptions {
-
-	/**
-	 * Save the file on disk even if not dirty. If the file is not dirty, it will be touched
-	 * so that mtime and atime are updated. This helps to trigger external file watchers.
-	 */
-	force: boolean;
-}
-
-export interface ITextFileService extends IDisposable {
-	_serviceBrand: any;
-	onAutoSaveConfigurationChange: Event<IAutoSaveConfiguration>;
-	onFilesAssociationChange: Event<void>;
-
-	/**
-	 * Access to the manager of text file editor models providing further methods to work with them.
-	 */
-	models: ITextFileEditorModelManager;
-
-	/**
-	 * Resolve the contents of a file identified by the resource.
-	 */
-	resolveTextContent(resource: URI, options?: IResolveContentOptions): TPromise<IRawTextContent>;
-
-	/**
-	 * A resource is dirty if it has unsaved changes or is an untitled file not yet saved.
-	 *
-	 * @param resource the resource to check for being dirty. If it is not specified, will check for
-	 * all dirty resources.
-	 */
-	isDirty(resource?: URI): boolean;
-
-	/**
-	 * Returns all resources that are currently dirty matching the provided resources or all dirty resources.
-	 *
-	 * @param resources the resources to check for being dirty. If it is not specified, will check for
-	 * all dirty resources.
-	 */
-	getDirty(resources?: URI[]): URI[];
-
-	/**
-	 * Saves the resource.
-	 *
-	 * @param resource the resource to save
-	 * @return true iff the resource was saved.
-	 */
-	save(resource: URI, options?: ISaveOptions): TPromise<boolean>;
-
-	/**
-	 * Saves the provided resource asking the user for a file name.
-	 *
-	 * @param resource the resource to save as.
-	 * @return true iff the file was saved.
-	 */
-	saveAs(resource: URI, targetResource?: URI): TPromise<URI>;
-
-	/**
-	 * Saves the set of resources and returns a promise with the operation result.
-	 *
-	 * @param resources can be null to save all.
-	 * @param includeUntitled to save all resources and optionally exclude untitled ones.
-	 */
-	saveAll(includeUntitled?: boolean): TPromise<ITextFileOperationResult>;
-	saveAll(resources: URI[]): TPromise<ITextFileOperationResult>;
-
-	/**
-	 * Reverts the provided resource.
-	 *
-	 * @param resource the resource of the file to revert.
-	 * @param force to force revert even when the file is not dirty
-	 */
-	revert(resource: URI, force?: boolean): TPromise<boolean>;
-
-	/**
-	 * Reverts all the provided resources and returns a promise with the operation result.
-	 *
-	 * @param force to force revert even when the file is not dirty
-	 */
-	revertAll(resources?: URI[], force?: boolean): TPromise<ITextFileOperationResult>;
-
-	/**
-	 * Brings up the confirm dialog to either save, don't save or cancel.
-	 *
-	 * @param resources the resources of the files to ask for confirmation or null if
-	 * confirming for all dirty resources.
-	 */
-	confirmSave(resources?: URI[]): ConfirmResult;
-
-	// TODO: Doc
-	backup(resource: URI): void;
-
-	/**
-	 * Convinient fast access to the current auto save mode.
-	 */
-	getAutoSaveMode(): AutoSaveMode;
-
-	/**
-	 * Convinient fast access to the raw configured auto save settings.
-	 */
-	getAutoSaveConfiguration(): IAutoSaveConfiguration;
-=======
->>>>>>> 61328fd6
 }